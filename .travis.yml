language: cpp

dist: bionic

stages:
  - canary
  - test

jobs:
    include:
        - stage: canary
          env: BACKENDS="OPENMP" WERROR=ON

env:
  global:
    - CCACHE_CPP2=yes # for clang
  matrix: # note this matrix only applies to the "test" stage
    - BACKENDS="OPENMP" WERROR=ON CMAKE_BUILD_TYPE=Release
    - BACKENDS="SERIAL" WERROR=ON CMAKE_BUILD_TYPE=Release
    - BACKENDS="PTHREAD" WERROR=ON CMAKE_BUILD_TYPE=Release
    - BACKENDS="SERIAL OPENMP" WERROR=ON CMAKE_BUILD_TYPE=Release
    - BACKENDS="SERIAL PTHREAD" WERROR=ON CMAKE_BUILD_TYPE=Release
    - BACKENDS="OPENMP" COVERAGE=ON CMAKE_BUILD_TYPE=Debug
    - BACKENDS="SERIAL" COVERAGE=ON CMAKE_BUILD_TYPE=Debug
    - BACKENDS="PTHREAD" COVERAGE=ON CMAKE_BUILD_TYPE=Debug
    - BACKENDS="SERIAL OPENMP" COVERAGE=ON CMAKE_BUILD_TYPE=Debug
    - BACKENDS="SERIAL PTHREAD" COVERAGE=ON CMAKE_BUILD_TYPE=Debug

before_script:
  - ccache -z
  - KOKKOS_OPTS=( -DCMAKE_CXX_COMPILER_LAUNCHER=ccache -DKokkos_ENABLE_HWLOC=ON -DKokkos_CXX_STANDARD=14)
  - for i in ${BACKENDS}; do KOKKOS_OPTS+=( -DKokkos_ENABLE_${i^^}=ON ); done
    # LD_LIBRARY_PATH workaround for libomp: https://github.com/travis-ci/travis-ci/issues/8613
  - if [[ ${CC} = clang ]]; then export LD_LIBRARY_PATH=/usr/local/clang/lib:$LD_LIBRARY_PATH; fi
<<<<<<< HEAD
  - wget https://download.open-mpi.org/release/open-mpi/v2.1/openmpi-2.1.1.tar.gz
    tar xfz openmpi-2.1.1.tar.gz &&
    rm openmpi-2.1.1.tar.gz &&
    pushd openmpi-2.1.1 &&
    ./configure &&
    make -j2 &&
    make install &&
    popd
=======
  - if [[ ${CC} = gcc ]]; then export CXX=g++-7; export CC=gcc-7; export FC=gfortran-7; fi
>>>>>>> 93733326
  - git clone --depth=1 --branch 3.1.00 https://github.com/kokkos/kokkos.git &&
    pushd kokkos &&
    mkdir build &&
    pushd build &&
    cmake -DCMAKE_INSTALL_PREFIX=$HOME/kokkos ${KOKKOS_OPTS[@]} .. &&
    make -j2 &&
    make install &&
    popd &&
    popd
  - for i in ${BACKENDS}; do CMAKE_OPTS+=( -DCabana_REQUIRE_${i}=ON ); done
  - if [[ ${COVERAGE} ]]; then
       pip install --user coverxygen &&
       mkdir -p $HOME/.local/bin && wget -O $HOME/.local/bin/codecov https://codecov.io/bash && chmod +x $HOME/.local/bin/codecov;
     fi

addons:
  apt:
    packages:
      - doxygen
      - libhwloc-dev
      - gfortran
      - libgsl0-dev
      - libfftw3-dev
      - python-pip
<<<<<<< HEAD
=======
      - g++-7
      - gfortran-7
      - openmpi-bin
      - libopenmpi-dev
      - libopenmpi2
      - openmpi-common
>>>>>>> 93733326

script:
  - export CXXFLAGS="-Wall -Wextra -pedantic ${WERROR:+-Werror}"
  - export FFLAGS="-Wall -Wextra -pedantic ${WERROR:+-Werror}"
  - mkdir build && pushd build &&
    cmake -DCMAKE_INSTALL_PREFIX="$HOME/cabana"
          -DCMAKE_CXX_COMPILER_LAUNCHER=ccache
          -DCMAKE_PREFIX_PATH="$HOME/kokkos"
          -DCabana_REQUIRE_SERIAL=OFF ${CMAKE_OPTS[@]}
          -DCabana_REQUIRE_MPI=ON
          $([[ ${CC} = clang* ]] || echo -DCabana_ENABLE_FORTRAN_EXAMPLES=ON)
          -DCabana_ENABLE_TESTING=ON -DCabana_ENABLE_EXAMPLES=ON
          -DDOXYGEN_WARN_AS_ERROR=ON -DDOXYGEN_GENERATE_XML=ON -DDOXYGEN_WARN_IF_UNDOCUMENTED=OFF
          ${CMAKE_BUILD_TYPE:+-DCMAKE_BUILD_TYPE=${CMAKE_BUILD_TYPE}}
          -DCabana_ENABLE_PERFORMANCE_TESTING=ON -DCabana_PERFORMANCE_EXPECTED_FLOPS=0
          ${COVERAGE:+-DCabana_ENABLE_COVERAGE_BUILD=ON -DCOMPILER_SUPPORTS_MARCH=OFF} .. &&
    make -k -j2 VERBOSE=1 &&
    make test CTEST_OUTPUT_ON_FAILURE=1 &&
    make format && git diff --exit-code &&
    make doxygen &&
    make install DESTDIR=${PWD}/install && rm -rf ${PWD}/install/$HOME/cabana && rmdir ${PWD}/install/$HOME &&
    make install &&
    popd &&
    cd example/tutorial/01_hello_world &&
    mkdir build && pushd build &&
    cmake -DCMAKE_PREFIX_PATH="$HOME/cabana;$HOME/kokkos" .. &&
    make -k -j2 VERBOSE=1 &&
    popd

after_success:
 - ccache -s
 - test "${TRAVIS_BUILD_STAGE_NAME}" = "Test" || travis_terminate 0
 - if [[ ${COVERAGE} ]]; then
     pushd build &&
     if [[ ${CC} = clang ]]; then
       codecov -x "llvm-cov gcov" -F "${CC}";
     else
       codecov -x gcov-6 -F "${CC}";
     fi &&
     if [[ $(doxygen --version) != 1.8.16 ]]; then
       echo "Patching Doxygen files (see doxygen/doxygen#6892)" &&
       sed -e '/enable_if</s/&/\&amp;/g' -e '/enable_if/s/<\([^a-z/]\)/\&lt;\1/g' -e '/enable_if/s/ >/ \&gt;/g' -i xml/*.xml;
     fi &&
     python -m coverxygen --src-dir .. --xml-dir xml/ --output doxygen.coverage.info && codecov -F doxygen -X gcov -f doxygen.coverage.info &&
     popd;
   fi
 - if [[ ${TRAVIS_JOB_NUMBER} = *.2 ]]; then
     git fetch origin gh-pages && git checkout -b gh-pages FETCH_HEAD &&
     rm -rf doxygen &&
     mv build/html doxygen &&
     git add --all doxygen;
     if [[ ${TRAVIS_BRANCH} = master && ${encrypted_de2ca53a1b69_key} && ${encrypted_de2ca53a1b69_iv} && ${TRAVIS_PULL_REQUEST} == false ]]; then
       git config --global user.name "Automatic Deployment (Travis CI)";
       git config --global user.email "noreply@lanl.gov";
       git commit -m "Documentation Update";
       openssl aes-256-cbc -K $encrypted_de2ca53a1b69_key -iv $encrypted_de2ca53a1b69_iv -in deploy.enc -out ~/.ssh/id_rsa -d;
       chmod 600 ~/.ssh/id_rsa;
       git push git@github.com:${TRAVIS_REPO_SLUG} gh-pages:gh-pages;
     else
       git status;
       git diff --cached --no-color | head -n 500;
     fi;
   fi

branches:
  only:
  - master
  - merge_cajita

cache:
  - ccache

compiler:
  - gcc
  - clang<|MERGE_RESOLUTION|>--- conflicted
+++ resolved
@@ -32,7 +32,6 @@
   - for i in ${BACKENDS}; do KOKKOS_OPTS+=( -DKokkos_ENABLE_${i^^}=ON ); done
     # LD_LIBRARY_PATH workaround for libomp: https://github.com/travis-ci/travis-ci/issues/8613
   - if [[ ${CC} = clang ]]; then export LD_LIBRARY_PATH=/usr/local/clang/lib:$LD_LIBRARY_PATH; fi
-<<<<<<< HEAD
   - wget https://download.open-mpi.org/release/open-mpi/v2.1/openmpi-2.1.1.tar.gz
     tar xfz openmpi-2.1.1.tar.gz &&
     rm openmpi-2.1.1.tar.gz &&
@@ -41,9 +40,6 @@
     make -j2 &&
     make install &&
     popd
-=======
-  - if [[ ${CC} = gcc ]]; then export CXX=g++-7; export CC=gcc-7; export FC=gfortran-7; fi
->>>>>>> 93733326
   - git clone --depth=1 --branch 3.1.00 https://github.com/kokkos/kokkos.git &&
     pushd kokkos &&
     mkdir build &&
@@ -68,15 +64,6 @@
       - libgsl0-dev
       - libfftw3-dev
       - python-pip
-<<<<<<< HEAD
-=======
-      - g++-7
-      - gfortran-7
-      - openmpi-bin
-      - libopenmpi-dev
-      - libopenmpi2
-      - openmpi-common
->>>>>>> 93733326
 
 script:
   - export CXXFLAGS="-Wall -Wextra -pedantic ${WERROR:+-Werror}"
