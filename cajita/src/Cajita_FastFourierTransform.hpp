/****************************************************************************
 * Copyright (c) 2018-2020 by the Cabana authors                            *
 * All rights reserved.                                                     *
 *                                                                          *
 * This file is part of the Cabana library. Cabana is distributed under a   *
 * BSD 3-clause license. For the licensing terms see the LICENSE file in    *
 * the top-level directory.                                                 *
 *                                                                          *
 * SPDX-License-Identifier: BSD-3-Clause                                    *
 ****************************************************************************/

#ifndef CAJITA_FASTFOURIERTRANSFORM_HPP
#define CAJITA_FASTFOURIERTRANSFORM_HPP

#include <Cajita_Array.hpp>
#include <Cajita_Types.hpp>

#include <Kokkos_Core.hpp>

#include <heffte_fft3d.h>

#include <array>
#include <memory>
#include <type_traits>

namespace Cajita
{
namespace Experimental
{
//---------------------------------------------------------------------------//

// Automatically set the heFFTe backend
<<<<<<< HEAD

template <class ExecutionSpace>
struct HeffteBackendTraits;

#ifdef KOKKOS_ENABLE_CUDA
template <>
struct HeffteBackendTraits<Kokkos::Cuda>
{
    //typedef heffte::backend::cufft backend_type;
    using backend_type = heffte::backend::cufft;
};

#endif

template <>
struct HeffteBackendTraits<Kokkos::OpenMP>
{
    using backend_type = heffte::backend::fftw;
};

template <>
struct HeffteBackendTraits<Kokkos::Serial>
{
    using backend_type = heffte::backend::fftw;
};

template <class DeviceType>
class FastFourierTransformParams {
  public:
    void set_alltoall(bool value)
    {
      use_alltoall = value;
    }
    void set_pencils(bool value)
    {
      use_pencils = value;
    }
    void set_reorder(bool value)
    {
      use_reorder = value;
    }
 private:
    bool use_alltoall;
    bool use_pencils;
    bool use_reorder;
};

template < class Scalar, class EntityType, class MeshType,
          class DeviceType>
=======
// TODO: let the user set/change the backend
#ifdef KOKKOS_ENABLE_CUDA
using backend = heffte::backend::cufft;
#else
using backend = heffte::backend::fftw;
#endif
typedef heffte::fft3d<backend> FFT_type;
typedef heffte::box3d box_type;
typedef heffte::plan_options FastFourierTransformOptions;
typedef heffte::scale FFT_ScaleType;
FFT_ScaleType FFT_ScaleFull = heffte::scale::full;
FFT_ScaleType FFT_ScaleNone = heffte::scale::none;
FFT_ScaleType FFT_ScaleSymmetric = heffte::scale::symmetric;

// Some options are still heFFTe-specific
class FastFourierTransformParams
{
  public:
    // Use heFFTe default options unless user sets other values
    FastFourierTransformOptions options = heffte::default_options<backend>();
    void set_alltoall( bool value ) { options.use_alltoall = value; }
    void set_pencils( bool value ) { options.use_pencils = value; }
    void set_reorder( bool value ) { options.use_reorder = value; }
};

template <class Scalar, class EntityType, class MeshType, class DeviceType>
>>>>>>> 63217263
class FastFourierTransform
{
  public:
    using value_type = Scalar;
    using entity_type = EntityType;
    using mesh_type = MeshType;
    using device_type = DeviceType;
    using exec_space = typename device_type::execution_space;

<<<<<<< HEAD
    std::array<int, 3> global_high;
    std::array<int, 3> global_low;


    Kokkos::View<std::complex<Scalar> *, DeviceType> _fft_work;

    FastFourierTransform(const ArrayLayout<EntityType, MeshType> &layout, const FastFourierTransformParams<exec_space> &params) {}


    template <class Array_t, class FFT_ScaleType>
    void compute( const Array_t &x, const int flag, const FFT_ScaleType scale ) {}
    template <class Array_t, class FFT_ScaleType>
    void forward( const Array_t &x, const FFT_ScaleType scale ) {}
    template <class Array_t, class FFT_ScaleType>
    void backward( const Array_t &x, const FFT_ScaleType scale ) {}
=======
    /*!
      \brief Constructor
      \param layout The array layout defining the vector space of the
      transform.
      \param params Parameters for the 3D FFT.
    */
    FastFourierTransform( const ArrayLayout<EntityType, MeshType> &layout,
                          const FastFourierTransformParams &params )
    {
        if ( 1 != layout.dofsPerEntity() )
            throw std::logic_error(
                "Only 1 complex value per entity allowed in FFT" );
>>>>>>> 63217263


    template <class Array_t>
    void FastFourierTransformSetup( const ArrayLayout<entity_type, mesh_type> &layout )
    {
        // Get the local dimensions of the problem.
        auto entity_space =
            layout.localGrid()->indexSpace( Own(), EntityType(), Local() );
        std::array<int, 3> local_num_entity = {
            (int)entity_space.extent( Dim::K ),
            (int)entity_space.extent( Dim::J ),
            (int)entity_space.extent( Dim::I )};

        // Get the global grid.
        const auto &global_grid = layout.localGrid()->globalGrid();


        // Get the low corner of the global index space on this rank.
        global_low = {
            (int)global_grid.globalOffset( Dim::K ),
            (int)global_grid.globalOffset( Dim::J ),
            (int)global_grid.globalOffset( Dim::I )};

        // Get the high corner of the global index space on this rank.
        global_high = {
            global_low[Dim::I] + local_num_entity[Dim::I] - 1,
            global_low[Dim::J] + local_num_entity[Dim::J] - 1,
            global_low[Dim::K] + local_num_entity[Dim::K] - 1};

//        // Setup the fft.
//        int fftsize;
    }

};

template < class Scalar, class EntityType, class MeshType,
          class DeviceType>
class HeffteFastFourierTransform : public FastFourierTransform<Scalar, EntityType, MeshType, DeviceType>
{
  public:
    // Types.
    using value_type = Scalar;
    using entity_type = EntityType;
    using mesh_type = MeshType;
    using device_type = DeviceType;
    using exec_space = typename device_type::execution_space;
    using backend_type = typename HeffteBackendTraits<exec_space>::backend_type;


    typedef heffte::scale FFT_ScaleType;
    FFT_ScaleType FFT_ScaleFull = heffte::scale::full;
    FFT_ScaleType FFT_ScaleNone = heffte::scale::none;
    FFT_ScaleType FFT_ScaleSymmetric = heffte::scale::symmetric;
        
    heffte::box3d inbox;// = {global_low, global_high};
    heffte::box3d outbox;// = {global_low, global_high};
    /*!
      \brief Constructor
      \param layout The array layout defining the vector space of the
      transform.
      \param params Parameters for the 3D FFT.
    */
    HeffteFastFourierTransform( const ArrayLayout<EntityType, MeshType> &layout )
    {
        //use default heFFTe params for this backend
        const heffte::plan_options heffte_params = heffte::default_options<backend_type>();

        //put those default params into argument for constructor
        const FastFourierTransformParams<exec_space> params;
        params.set_alltoall(heffte_params.use_alltoall);
        params.set_pencils(heffte_params.use_pencils);
        params.set_reorder(heffte_params.use_reorder);

        HeffteFastFourierTransform( layout, params );

    }

    HeffteFastFourierTransform( const ArrayLayout<EntityType, MeshType> &layout,
                          const FastFourierTransformParams<exec_space> &params ) 
    {
        if ( 1 != layout.dofsPerEntity() )
            throw std::logic_error(
                "Only 1 complex value per entity allowed in FFT" );

        FastFourierTransformSetup( layout );

        inbox = {this->global_low, this->global_high};
        outbox = {this->global_low, this->global_high};
        //Set FFT options from given parameters

<<<<<<< HEAD
        _fft = std::make_shared<heffte::fft3d<backend_type>>(
            inbox, outbox,
            layout.localGrid()->globalGrid().comm(), params );
=======
        box_type inbox = {global_low, global_high};
        box_type outbox = {global_low, global_high};

        // Set FFT options from given parameters

        _fft = std::make_shared<FFT_type>(
            inbox, outbox, layout.localGrid()->globalGrid().comm(),
            params.options );
>>>>>>> 63217263

        int fftsize = std::max( _fft->size_outbox(), _fft->size_inbox() );

        // Check the size.
        auto entity_space =
            layout.localGrid()->indexSpace( Own(), EntityType(), Local() );
        if ( fftsize < (int)entity_space.size() )
            throw std::logic_error( "Expected allocation size smaller "
                                    "than local grid size" );

       // Allocate the work array.
//        _fft_work = Kokkos::View<std::complex<Scalar> *, DeviceType>(
//            Kokkos::ViewAllocateWithoutInitializing( "fft_work" ), fftsize );
        _fft_work( Kokkos::ViewAllocateWithoutInitializing( "fft_work" ), fftsize );
        // Note: before it was necessary 2*fftsize since complex data was
        // defined via a real arrays ( hence 2x the size of complex input ).
        // heFFTe v1.0 supports casting to complex std::complex, and if you
        // define your data as complex, then just need to allocate fftsize. See
        // heffte/benchmarks/speed3d.h for an example.
    }

    /*!
      \brief Do a forward FFT.
      \param in The array on which to perform the forward transform.
    */
    template <class Array_t>
<<<<<<< HEAD
    void forward( const Array_t &x, const heffte::scale scale=heffte::scale::none )
=======
    void forward( const Array_t &x, const FFT_ScaleType scale = FFT_ScaleNone )
>>>>>>> 63217263
    {
        compute( x, 1, scale );
    }

    /*!
     \brief Do a reverse FFT.
     \param out The array on which to perform the reverse transform.
    */
    template <class Array_t>
<<<<<<< HEAD
    void reverse( const Array_t &x, const heffte::scale scale=heffte::scale::none )
=======
    void reverse( const Array_t &x, const FFT_ScaleType scale = FFT_ScaleNone )
>>>>>>> 63217263
    {
        compute( x, -1, scale );
    }

  public:
    template <class Array_t>
<<<<<<< HEAD
    void compute( const Array_t &x, const int flag, const heffte::scale scale )
=======
    void compute( const Array_t &x, const int flag, const FFT_ScaleType scale )
>>>>>>> 63217263
    {
        static_assert( is_array<Array_t>::value, "Must use an array" );
        static_assert(
            std::is_same<typename Array_t::entity_type, entity_type>::value,
            "Array entity type mush match transform entity type" );
        static_assert(
            std::is_same<typename Array_t::mesh_type, mesh_type>::value,
            "Array mesh type mush match transform mesh type" );
        static_assert(
            std::is_same<typename Array_t::device_type, DeviceType>::value,
            "Array device type and transform device type are different." );
        static_assert(
            std::is_same<typename Array_t::value_type,
                         Kokkos::complex<value_type>>::value ||
                std::is_same<typename Array_t::value_type, value_type>::value,
            "Array value type and complex transform value type are "
            "different." );

        if ( 1 != x.layout()->dofsPerEntity() )
            throw std::logic_error(
                "Only 1 complex value per entity allowed in FFT" );

        // Create a subview of the work array to write the local data into.
        auto own_space =
            x.layout()->localGrid()->indexSpace( Own(), EntityType(), Local() );
        // auto work_view_space = appendDimension( own_space, 2 );
        auto work_view =
            createView<std::complex<Scalar>, Kokkos::LayoutRight, DeviceType>(
                own_space, _fft_work.data() );

        // Copy to the work array. The work array only contains owned data.
        auto x_view = x.view();
        Kokkos::parallel_for(
            "fft_copy_x_to_work",
            createExecutionPolicy( own_space,
                                   typename DeviceType::execution_space() ),
            KOKKOS_LAMBDA( const int i, const int j, const int k ) {
                auto iw = i - own_space.min( Dim::I );
                auto jw = j - own_space.min( Dim::J );
                auto kw = k - own_space.min( Dim::K );
                auto realpart = x_view( i, j, k, 0 ).real();
                auto imagpart = x_view( i, j, k, 0 ).imag();
                work_view( iw, jw, kw ).real( realpart );
                work_view( iw, jw, kw ).imag( imagpart );
            } );
////convert int flag of scale to heffte::scale

<<<<<<< HEAD

        // TODO: Expose scaling flag to user
=======
>>>>>>> 63217263
        if ( flag == 1 )
        {
            _fft->forward( _fft_work.data(), _fft_work.data(), scale );
        }
        else if ( flag == -1 )
        {
            _fft->backward( _fft_work.data(), _fft_work.data(), scale );
        }
        else
        {
            throw std::logic_error(
                "Only 1:forward and -1:backward are allowed as compute flag" );
        }

        // Copy back to output array.
        Kokkos::parallel_for(
            "fft_copy_work_to_x",
            createExecutionPolicy( own_space,
                                   typename DeviceType::execution_space() ),
            KOKKOS_LAMBDA( const int i, const int j, const int k ) {
                auto iw = i - own_space.min( Dim::I );
                auto jw = j - own_space.min( Dim::J );
                auto kw = k - own_space.min( Dim::K );
                x_view( i, j, k, 0 ).real() = work_view( iw, jw, kw ).real();
                x_view( i, j, k, 0 ).imag() = work_view( iw, jw, kw ).imag();
            } );
    }

  private:
<<<<<<< HEAD
    std::shared_ptr<heffte::fft3d<backend_type>> _fft;
=======
    // std::shared_ptr<heffte::fft3d<BackendType>> _fft;
    std::shared_ptr<FFT_type> _fft;
>>>>>>> 63217263
    Kokkos::View<std::complex<Scalar> *, DeviceType> _fft_work;
};

//---------------------------------------------------------------------------//
// FFT creation
//---------------------------------------------------------------------------//
<<<<<<< HEAD
template < class Scalar, class EntityType,
          class MeshType, class DeviceType>
std::shared_ptr<
    HeffteFastFourierTransform< Scalar, EntityType, MeshType, DeviceType>>
createHeffteFastFourierTransform( const ArrayLayout<EntityType, MeshType> &layout,
                            const FastFourierTransformParams<DeviceType> &params )
{
    return std::make_shared<HeffteFastFourierTransform<
         Scalar, EntityType, MeshType, DeviceType>>( layout, params );
=======
template <class Scalar, class DeviceType, class EntityType, class MeshType>
std::shared_ptr<FastFourierTransform<Scalar, EntityType, MeshType, DeviceType>>
createFastFourierTransform( const ArrayLayout<EntityType, MeshType> &layout,
                            const FastFourierTransformParams &params )
{
    return std::make_shared<
        FastFourierTransform<Scalar, EntityType, MeshType, DeviceType>>(
        layout, params );
>>>>>>> 63217263
}

//---------------------------------------------------------------------------//

} // end namespace Experimental
} // end namespace Cajita

#endif // end CAJITA_FASTFOURIERTRANSFORM_HPP<|MERGE_RESOLUTION|>--- conflicted
+++ resolved
@@ -30,7 +30,6 @@
 //---------------------------------------------------------------------------//
 
 // Automatically set the heFFTe backend
-<<<<<<< HEAD
 
 template <class ExecutionSpace>
 struct HeffteBackendTraits;
@@ -80,34 +79,6 @@
 
 template < class Scalar, class EntityType, class MeshType,
           class DeviceType>
-=======
-// TODO: let the user set/change the backend
-#ifdef KOKKOS_ENABLE_CUDA
-using backend = heffte::backend::cufft;
-#else
-using backend = heffte::backend::fftw;
-#endif
-typedef heffte::fft3d<backend> FFT_type;
-typedef heffte::box3d box_type;
-typedef heffte::plan_options FastFourierTransformOptions;
-typedef heffte::scale FFT_ScaleType;
-FFT_ScaleType FFT_ScaleFull = heffte::scale::full;
-FFT_ScaleType FFT_ScaleNone = heffte::scale::none;
-FFT_ScaleType FFT_ScaleSymmetric = heffte::scale::symmetric;
-
-// Some options are still heFFTe-specific
-class FastFourierTransformParams
-{
-  public:
-    // Use heFFTe default options unless user sets other values
-    FastFourierTransformOptions options = heffte::default_options<backend>();
-    void set_alltoall( bool value ) { options.use_alltoall = value; }
-    void set_pencils( bool value ) { options.use_pencils = value; }
-    void set_reorder( bool value ) { options.use_reorder = value; }
-};
-
-template <class Scalar, class EntityType, class MeshType, class DeviceType>
->>>>>>> 63217263
 class FastFourierTransform
 {
   public:
@@ -117,7 +88,6 @@
     using device_type = DeviceType;
     using exec_space = typename device_type::execution_space;
 
-<<<<<<< HEAD
     std::array<int, 3> global_high;
     std::array<int, 3> global_low;
 
@@ -133,21 +103,6 @@
     void forward( const Array_t &x, const FFT_ScaleType scale ) {}
     template <class Array_t, class FFT_ScaleType>
     void backward( const Array_t &x, const FFT_ScaleType scale ) {}
-=======
-    /*!
-      \brief Constructor
-      \param layout The array layout defining the vector space of the
-      transform.
-      \param params Parameters for the 3D FFT.
-    */
-    FastFourierTransform( const ArrayLayout<EntityType, MeshType> &layout,
-                          const FastFourierTransformParams &params )
-    {
-        if ( 1 != layout.dofsPerEntity() )
-            throw std::logic_error(
-                "Only 1 complex value per entity allowed in FFT" );
->>>>>>> 63217263
-
 
     template <class Array_t>
     void FastFourierTransformSetup( const ArrayLayout<entity_type, mesh_type> &layout )
@@ -237,20 +192,9 @@
         outbox = {this->global_low, this->global_high};
         //Set FFT options from given parameters
 
-<<<<<<< HEAD
         _fft = std::make_shared<heffte::fft3d<backend_type>>(
             inbox, outbox,
             layout.localGrid()->globalGrid().comm(), params );
-=======
-        box_type inbox = {global_low, global_high};
-        box_type outbox = {global_low, global_high};
-
-        // Set FFT options from given parameters
-
-        _fft = std::make_shared<FFT_type>(
-            inbox, outbox, layout.localGrid()->globalGrid().comm(),
-            params.options );
->>>>>>> 63217263
 
         int fftsize = std::max( _fft->size_outbox(), _fft->size_inbox() );
 
@@ -277,11 +221,7 @@
       \param in The array on which to perform the forward transform.
     */
     template <class Array_t>
-<<<<<<< HEAD
     void forward( const Array_t &x, const heffte::scale scale=heffte::scale::none )
-=======
-    void forward( const Array_t &x, const FFT_ScaleType scale = FFT_ScaleNone )
->>>>>>> 63217263
     {
         compute( x, 1, scale );
     }
@@ -291,22 +231,14 @@
      \param out The array on which to perform the reverse transform.
     */
     template <class Array_t>
-<<<<<<< HEAD
     void reverse( const Array_t &x, const heffte::scale scale=heffte::scale::none )
-=======
-    void reverse( const Array_t &x, const FFT_ScaleType scale = FFT_ScaleNone )
->>>>>>> 63217263
     {
         compute( x, -1, scale );
     }
 
   public:
     template <class Array_t>
-<<<<<<< HEAD
     void compute( const Array_t &x, const int flag, const heffte::scale scale )
-=======
-    void compute( const Array_t &x, const int flag, const FFT_ScaleType scale )
->>>>>>> 63217263
     {
         static_assert( is_array<Array_t>::value, "Must use an array" );
         static_assert(
@@ -352,13 +284,7 @@
                 work_view( iw, jw, kw ).real( realpart );
                 work_view( iw, jw, kw ).imag( imagpart );
             } );
-////convert int flag of scale to heffte::scale
-
-<<<<<<< HEAD
-
-        // TODO: Expose scaling flag to user
-=======
->>>>>>> 63217263
+
         if ( flag == 1 )
         {
             _fft->forward( _fft_work.data(), _fft_work.data(), scale );
@@ -388,19 +314,13 @@
     }
 
   private:
-<<<<<<< HEAD
     std::shared_ptr<heffte::fft3d<backend_type>> _fft;
-=======
-    // std::shared_ptr<heffte::fft3d<BackendType>> _fft;
-    std::shared_ptr<FFT_type> _fft;
->>>>>>> 63217263
     Kokkos::View<std::complex<Scalar> *, DeviceType> _fft_work;
 };
 
 //---------------------------------------------------------------------------//
 // FFT creation
 //---------------------------------------------------------------------------//
-<<<<<<< HEAD
 template < class Scalar, class EntityType,
           class MeshType, class DeviceType>
 std::shared_ptr<
@@ -410,16 +330,6 @@
 {
     return std::make_shared<HeffteFastFourierTransform<
          Scalar, EntityType, MeshType, DeviceType>>( layout, params );
-=======
-template <class Scalar, class DeviceType, class EntityType, class MeshType>
-std::shared_ptr<FastFourierTransform<Scalar, EntityType, MeshType, DeviceType>>
-createFastFourierTransform( const ArrayLayout<EntityType, MeshType> &layout,
-                            const FastFourierTransformParams &params )
-{
-    return std::make_shared<
-        FastFourierTransform<Scalar, EntityType, MeshType, DeviceType>>(
-        layout, params );
->>>>>>> 63217263
 }
 
 //---------------------------------------------------------------------------//
